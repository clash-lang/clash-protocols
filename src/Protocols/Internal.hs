--- conflicted
+++ resolved
@@ -11,11 +11,8 @@
 module Protocols.Internal where
 
 import           Control.DeepSeq (NFData)
-<<<<<<< HEAD
+import           Data.Hashable (Hashable)
 import           Data.Maybe (fromMaybe)
-=======
-import           Data.Hashable (Hashable)
->>>>>>> 38edb6fb
 import           Data.Proxy
 import           GHC.Base (Any)
 import           Prelude hiding (map, const)
@@ -728,11 +725,7 @@
   KeepType 'True optionalType = Identity optionalType
   KeepType 'False optionalType = Proxy optionalType
 
-<<<<<<< HEAD
--- TODO These should really be in clash-prelude
-=======
 -- TODO this should go into Clash.Prelude (?)
->>>>>>> 38edb6fb
 deriving instance (C.ShowX t) => (C.ShowX (Identity t))
 deriving instance (C.ShowX t) => (C.ShowX (Proxy t))
 deriving instance (C.NFDataX t) => (C.NFDataX (Identity t))
@@ -748,10 +741,7 @@
   , C.ShowX (KeepType keep Bool)
   , NFData (KeepType keep Bool)
   , C.NFDataX (KeepType keep Bool)
-<<<<<<< HEAD
-=======
   , Hashable (KeepType keep Bool)
->>>>>>> 38edb6fb
   ) => KeepTypeClass (keep :: Bool) where
   -- | Get the value of @keep@ at the term level.
   getKeep :: KeepType keep optionalType -> Bool
